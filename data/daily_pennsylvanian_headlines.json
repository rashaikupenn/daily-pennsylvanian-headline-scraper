--- conflicted
+++ resolved
@@ -110,36 +110,5 @@
         }
       }
     ]
-  ],
-  "2024-3-18": [
-    [
-<<<<<<< HEAD
-      "2024-03-18 07:08PM",
-      {}
-    ],
-    [
-      "2024-03-18 07:10PM",
-      "Penn men\u2019s basketball freshman guard Tyler Perkins enters transfer portal"
-    ],
-    [
-      "2024-03-18 07:10PM",
-      {
-        "featured_headlines": [
-          "DP Daybreak | Journalist talks Musk, tech, and Trump",
-          "Quaker Nation | A new champ in town",
-          "Submit your tip confidentially and securely to the DP"
-        ],
-        "recent_headlines": [
-          "Penn men\u2019s basketball freshman guard Tyler Perkins enters transfer portal",
-          "DP Daybreak | Journalist talks Musk, tech, and Trump",
-          "Journalist, podcaster Kara Swisher talks Elon Musk, tech and Trump in DP interview",
-          "Penn to work with city on public health in Philadelphia Mayor Cherelle Parker\u2019s budget proposal"
-        ]
-      }
-=======
-      "2024-03-18 07:06PM",
-      {}
->>>>>>> bcec190f
-    ]
   ]
 }